--- conflicted
+++ resolved
@@ -1,22 +1,15 @@
-<<<<<<< HEAD
-=======
 ## 0.6.0+1
 
 * Add explicit dependency to `package:_discoveryapis_commons`
 * Widen sdk constraint to <3.0.0
 
->>>>>>> 8b44dbd4
 ## 0.6.0
 
 * **BREAKING CHANGE:** Add generics support. Instead of writing
   `db.query(Person).run()` and getting back a generic `Stream<Model>`, you now
   write `db.query<Person>().run()` and get `Stream<Person>`.
   The same goes for `.lookup([key])`, which can now be written as
-<<<<<<< HEAD
-  `.lookup<Person>([key])` and will return a `Person`.
-=======
   `.lookup<Person>([key])` and will return a `List<Person>`.
->>>>>>> 8b44dbd4
 
 ## 0.5.0
 
