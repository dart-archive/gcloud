// Copyright (c) 2014, the Dart project authors.  Please see the AUTHORS file
// for details. All rights reserved. Use of this source code is governed by a
// BSD-style license that can be found in the LICENSE file.

part of gcloud.storage;

const String _absolutePrefix = 'gs://';
const String _directoryDelimiter = '/';

/// Representation of an absolute name consisting of bucket name and object
/// name.
class _AbsoluteName {
  final String bucketName;
  final String objectName;

  _AbsoluteName._(this.bucketName, this.objectName);

  factory _AbsoluteName.parse(String absoluteName) {
    if (!absoluteName.startsWith(_absolutePrefix)) {
      throw FormatException("Absolute name '$absoluteName' does not start "
          "with '$_absolutePrefix'");
    }
    var index = absoluteName.indexOf('/', _absolutePrefix.length);
    if (index == -1 || index == _absolutePrefix.length) {
      throw FormatException("Absolute name '$absoluteName' does not have "
          'a bucket name');
    }
    if (index == absoluteName.length - 1) {
      throw FormatException("Absolute name '$absoluteName' does not have "
          'an object name');
    }
    final bucketName = absoluteName.substring(_absolutePrefix.length, index);
    final objectName = absoluteName.substring(index + 1);

    return _AbsoluteName._(bucketName, objectName);
  }
}

/// Storage API implementation providing access to buckets.
class _StorageImpl implements Storage {
  final String project;
  final storage_api.StorageApi _api;

  _StorageImpl(http.Client client, this.project)
      : _api = storage_api.StorageApi(client);

  @override
  Future createBucket(String bucketName,
      {PredefinedAcl? predefinedAcl, Acl? acl}) {
    var bucket = storage_api.Bucket()..name = bucketName;
    var predefinedName = predefinedAcl?._name;
    if (acl != null) {
      bucket.acl = acl._toBucketAccessControlList();
    }
    return _api.buckets
        .insert(bucket, project, predefinedAcl: predefinedName)
        .then((bucket) => null);
  }

  @override
  Future deleteBucket(String bucketName) {
    return _api.buckets.delete(bucketName);
  }

  @override
  Bucket bucket(String bucketName,
      {PredefinedAcl? defaultPredefinedObjectAcl, Acl? defaultObjectAcl}) {
    return _BucketImpl(
        this, bucketName, defaultPredefinedObjectAcl, defaultObjectAcl);
  }

  @override
  Future<bool> bucketExists(String bucketName) {
    bool notFoundError(e) {
      return e is storage_api.DetailedApiRequestError && e.status == 404;
    }

    return _api.buckets
        .get(bucketName)
        .then((_) => true)
        .catchError((e) => false, test: notFoundError);
  }

  @override
  Future<BucketInfo> bucketInfo(String bucketName) {
    return _api.buckets
        .get(bucketName, projection: 'full')
        .then((bucket) => _BucketInfoImpl(bucket));
  }

  @override
  Stream<String> listBucketNames() {
    Future<_BucketPageImpl> firstPage(int pageSize) {
      return _listBuckets(pageSize, null)
          .then((response) => _BucketPageImpl(this, pageSize, response));
    }

    return StreamFromPages<String>(firstPage).stream;
  }

  @override
  Future<Page<String>> pageBucketNames({int pageSize = 50}) {
    return _listBuckets(pageSize, null).then((response) {
      return _BucketPageImpl(this, pageSize, response);
    });
  }

  @override
  Future copyObject(String src, String dest) {
    var srcName = _AbsoluteName.parse(src);
    var destName = _AbsoluteName.parse(dest);
    return _api.objects
        .copy(storage_api.Object(), srcName.bucketName, srcName.objectName,
            destName.bucketName, destName.objectName)
        .then((_) => null);
  }

  Future<storage_api.Buckets> _listBuckets(
      int pageSize, String? nextPageToken) {
    return _api.buckets
        .list(project, maxResults: pageSize, pageToken: nextPageToken);
  }
}

class _BucketInfoImpl implements BucketInfo {
  final storage_api.Bucket _bucket;

  _BucketInfoImpl(this._bucket);

  @override
  String get bucketName => _bucket.name!;

  @override
  String get etag => _bucket.etag!;

  @override
  DateTime get created => _bucket.timeCreated!;

  @override
  String get id => _bucket.id!;

  @override
  Acl get acl => Acl._fromBucketAcl(_bucket);
}

/// Bucket API implementation providing access to objects.
class _BucketImpl implements Bucket {
  final storage_api.StorageApi _api;
  final PredefinedAcl? _defaultPredefinedObjectAcl;
  final Acl? _defaultObjectAcl;
  @override
  final String bucketName;

  _BucketImpl(_StorageImpl storage, this.bucketName,
      this._defaultPredefinedObjectAcl, this._defaultObjectAcl)
      : _api = storage._api;

  @override
  String absoluteObjectName(String objectName) {
    return '$_absolutePrefix$bucketName/$objectName';
  }

  @override
  StreamSink<List<int>> write(String objectName,
      {int? length,
      ObjectMetadata? metadata,
      Acl? acl,
      PredefinedAcl? predefinedAcl,
      String? contentType}) {
    storage_api.Object object;
    if (metadata == null) {
      metadata = _ObjectMetadata(acl: acl, contentType: contentType);
    } else {
      if (acl != null) {
        metadata = metadata.replace(acl: acl);
      }
      if (contentType != null) {
        metadata = metadata.replace(contentType: contentType);
      }
    }
    var objectMetadata = metadata as _ObjectMetadata;
    object = objectMetadata._object;

    // If no predefined ACL is passed use the default (if any).
    String? predefinedName;
    if (predefinedAcl != null || _defaultPredefinedObjectAcl != null) {
      var predefined = predefinedAcl ?? _defaultPredefinedObjectAcl!;
      predefinedName = predefined._name;
    }

    // If no ACL is passed use the default (if any).
    if (object.acl == null && _defaultObjectAcl != null) {
      object.acl = _defaultObjectAcl!._toObjectAccessControlList();
    }

    // Fill properties not passed in metadata.
    object.name = objectName;

    var sink = _MediaUploadStreamSink(
        _api, bucketName, objectName, object, predefinedName, length);
    return sink;
  }

  @override
  Future<ObjectInfo> writeBytes(String objectName, List<int> bytes,
      {ObjectMetadata? metadata,
      Acl? acl,
      PredefinedAcl? predefinedAcl,
      String? contentType}) {
    var sink = write(objectName,
        length: bytes.length,
        metadata: metadata,
        acl: acl,
        predefinedAcl: predefinedAcl,
        contentType: contentType) as _MediaUploadStreamSink;
    sink.add(bytes);
    return sink.close();
  }

  @override
  Stream<List<int>> read(String objectName, {int? offset, int? length}) async* {
    offset ??= 0;

    if (offset != 0 && length == null) {
      throw ArgumentError('length must have a value if offset is non-zero.');
    }

    var options = storage_api.DownloadOptions.fullMedia;

    if (length != null) {
      if (length <= 0) {
        throw ArgumentError.value(
            length, 'length', 'If provided, length must greater than zero.');
      }
      // For ByteRange, end is *inclusive*.
      var end = offset + length - 1;
      var range = storage_api.ByteRange(offset, end);
      assert(range.length == length);
      options = storage_api.PartialDownloadOptions(range);
    }

    var media = (await _api.objects.get(bucketName, objectName,
        downloadOptions: options)) as commons.Media;

    yield* media.stream;
  }

  @override
  Future<ObjectInfo> info(String objectName) {
    return _api.objects
        .get(bucketName, objectName, projection: 'full')
        .then((object) => _ObjectInfoImpl(object as storage_api.Object));
  }

  @override
  Future delete(String objectName) {
    return _api.objects.delete(bucketName, objectName);
  }

  @override
  Stream<BucketEntry> list({String? prefix, String? delimiter}) {
    delimiter ??= _directoryDelimiter;
    Future<_ObjectPageImpl> firstPage(int pageSize) async {
      final response =
          await _listObjects(bucketName, prefix, delimiter, 50, null);
      return _ObjectPageImpl(this, prefix, delimiter, pageSize, response);
    }

    return StreamFromPages<BucketEntry>(firstPage).stream;
  }

  @override
  Future<Page<BucketEntry>> page(
      {String? prefix, String? delimiter, int pageSize = 50}) async {
    delimiter ??= _directoryDelimiter;
    final response =
        await _listObjects(bucketName, prefix, delimiter, pageSize, null);
    return _ObjectPageImpl(this, prefix, delimiter, pageSize, response);
  }

  @override
  Future updateMetadata(String objectName, ObjectMetadata metadata) {
    // TODO: support other ObjectMetadata implementations?
    var md = metadata as _ObjectMetadata;
    var object = md._object;
    if (md._object.acl == null && _defaultObjectAcl == null) {
      throw ArgumentError('ACL is required for update');
    }
    if (md.contentType == null) {
      throw ArgumentError('Content-Type is required for update');
    }
<<<<<<< HEAD
    md._object.acl ??= _defaultObjectAcl._toObjectAccessControlList();
    return _api.objects.patch(object, bucketName, objectName);
=======
    md._object.acl ??= _defaultObjectAcl!._toObjectAccessControlList();
    return _api.objects.update(object, bucketName, objectName);
>>>>>>> 2d32e584
  }

  Future<storage_api.Objects> _listObjects(String bucketName, String? prefix,
      String? delimiter, int pageSize, String? nextPageToken) {
    return _api.objects.list(bucketName,
        prefix: prefix,
        delimiter: delimiter,
        maxResults: pageSize,
        pageToken: nextPageToken);
  }
}

class _BucketPageImpl implements Page<String> {
  final _StorageImpl _storage;
  final int? _pageSize;
  final String? _nextPageToken;
  @override
  final List<String> items;

  _BucketPageImpl(this._storage, this._pageSize, storage_api.Buckets response)
      : items = [
          for (final item in response.items ?? const <storage_api.Bucket>[])
            item.name!
        ],
        _nextPageToken = response.nextPageToken;

  @override
  bool get isLast => _nextPageToken == null;

  @override
  Future<Page<String>> next({int? pageSize}) async {
    if (isLast) {
      throw StateError('Page.next() cannot be called when Page.isLast == true');
    }
    pageSize ??= _pageSize;

    return _storage._listBuckets(pageSize!, _nextPageToken).then((response) {
      return _BucketPageImpl(_storage, pageSize, response);
    });
  }
}

class _ObjectPageImpl implements Page<BucketEntry> {
  final _BucketImpl _bucket;
  final String? _prefix;
  final String? _delimiter;
  final int? _pageSize;
  final String? _nextPageToken;
  @override
  final List<BucketEntry> items;

  _ObjectPageImpl(this._bucket, this._prefix, this._delimiter, this._pageSize,
      storage_api.Objects response)
      : items = [
          for (final item in response.prefixes ?? const <String>[])
            BucketEntry._directory(item),
          for (final item in response.items ?? const <storage_api.Object>[])
            BucketEntry._object(item.name!)
        ],
        _nextPageToken = response.nextPageToken;

  @override
  bool get isLast => _nextPageToken == null;

  @override
  Future<Page<BucketEntry>> next({int? pageSize}) async {
    if (isLast) {
      throw StateError('Page.next() cannot be called when Page.isLast == true');
    }
    pageSize ??= _pageSize;

    return _bucket
        ._listObjects(
            _bucket.bucketName, _prefix, _delimiter, pageSize!, _nextPageToken)
        .then((response) {
      return _ObjectPageImpl(_bucket, _prefix, _delimiter, pageSize, response);
    });
  }
}

class _ObjectGenerationImpl implements ObjectGeneration {
  @override
  final String objectGeneration;
  @override
  final int metaGeneration;

  _ObjectGenerationImpl(this.objectGeneration, this.metaGeneration);
}

class _ObjectInfoImpl implements ObjectInfo {
  final storage_api.Object _object;
  final ObjectMetadata _metadata;
  Uri? _downloadLink;
  ObjectGeneration? _generation;

  _ObjectInfoImpl(storage_api.Object object)
      : _object = object,
        _metadata = _ObjectMetadata._(object);

  @override
  String get name => _object.name!;

  @override
  int get length => int.parse(_object.size!);

  @override
  DateTime get updated => _object.updated!;

  @override
  String get etag => _object.etag!;

  @override
  List<int> get md5Hash => base64.decode(_object.md5Hash!);

  @override
  int get crc32CChecksum {
    var list = base64.decode(_object.crc32c!);
    return (list[3] << 24) | (list[2] << 16) | (list[1] << 8) | list[0];
  }

  @override
  Uri get downloadLink {
    return _downloadLink ??= Uri.parse(_object.mediaLink!);
  }

  @override
  ObjectGeneration get generation {
    return _generation ??= _ObjectGenerationImpl(
        _object.generation!, int.parse(_object.metageneration!));
  }

  /// Additional metadata.
  @override
  ObjectMetadata get metadata => _metadata;
}

class _ObjectMetadata implements ObjectMetadata {
  final storage_api.Object _object;
  Acl? _cachedAcl;
  ObjectGeneration? _cachedGeneration;
  Map<String, String>? _cachedCustom;

  _ObjectMetadata(
      {Acl? acl,
      String? contentType,
      String? contentEncoding,
      String? cacheControl,
      String? contentDisposition,
      String? contentLanguage,
      Map<String, String>? custom})
      : _object = storage_api.Object() {
    _object.acl = acl?._toObjectAccessControlList();
    _object.contentType = contentType;
    _object.contentEncoding = contentEncoding;
    _object.cacheControl = cacheControl;
    _object.contentDisposition = contentDisposition;
    _object.contentLanguage = contentLanguage;
    if (custom != null) _object.metadata = custom;
  }

  _ObjectMetadata._(this._object);

  @override
  Acl? get acl {
    _cachedAcl ??= Acl._fromObjectAcl(_object);
    return _cachedAcl;
  }

  @override
  String? get contentType => _object.contentType;

  @override
  String? get contentEncoding => _object.contentEncoding;

  @override
  String? get cacheControl => _object.cacheControl;

  @override
  String? get contentDisposition => _object.contentDisposition;

  @override
  String? get contentLanguage => _object.contentLanguage;

  ObjectGeneration? get generation {
    _cachedGeneration ??= ObjectGeneration(
        _object.generation!, int.parse(_object.metageneration!));
    return _cachedGeneration;
  }

  @override
  Map<String, String>? get custom {
    if (_object.metadata == null) return null;
    _cachedCustom ??= UnmodifiableMapView<String, String>(_object.metadata!);
    return _cachedCustom;
  }

  @override
  ObjectMetadata replace(
      {Acl? acl,
      String? contentType,
      String? contentEncoding,
      String? cacheControl,
      String? contentDisposition,
      String? contentLanguage,
      Map<String, String>? custom}) {
    return _ObjectMetadata(
        acl: acl ?? this.acl,
        contentType: contentType ?? this.contentType,
        contentEncoding: contentEncoding ?? this.contentEncoding,
        cacheControl: cacheControl ?? this.cacheControl,
        contentDisposition: contentDisposition ?? this.contentEncoding,
        contentLanguage: contentLanguage ?? this.contentEncoding,
        custom: custom != null ? Map.from(custom) : this.custom);
  }
}

/// Implementation of StreamSink which handles Google media upload.
/// It provides a StreamSink and logic which selects whether to use normal
/// media upload (multipart mime) or resumable media upload.
class _MediaUploadStreamSink implements StreamSink<List<int>> {
  static const int _defaultMaxNormalUploadLength = 1024 * 1024;
  final storage_api.StorageApi _api;
  final String _bucketName;
  final String _objectName;
  final storage_api.Object _object;
  final String? _predefinedAcl;
  final int? _length;
  final int _maxNormalUploadLength;
  int _bufferLength = 0;
  final List<List<int>> buffer = <List<int>>[];
  final _controller = StreamController<List<int>>(sync: true);
  late StreamSubscription _subscription;
  late StreamController<List<int>> _resumableController;
  final _doneCompleter = Completer<ObjectInfo>();

  static const int _stateLengthKnown = 0;
  static const int _stateProbingLength = 1;
  static const int _stateDecidedResumable = 2;
  int? _state;

  _MediaUploadStreamSink(this._api, this._bucketName, this._objectName,
      this._object, this._predefinedAcl, this._length,
      [this._maxNormalUploadLength = _defaultMaxNormalUploadLength]) {
    if (_length != null) {
      // If the length is known in advance decide on the upload strategy
      // immediately
      _state = _stateLengthKnown;
      if (_length! <= _maxNormalUploadLength) {
        _startNormalUpload(_controller.stream, _length);
      } else {
        _startResumableUpload(_controller.stream, _length);
      }
    } else {
      _state = _stateProbingLength;
      // If the length is not known in advance decide on the upload strategy
      // later. Start buffering until enough data has been read to decide.
      _subscription = _controller.stream
          .listen(_onData, onDone: _onDone, onError: _onError);
    }
  }

  @override
  void add(List<int> event) {
    _controller.add(event);
  }

  @override
  void addError(errorEvent, [StackTrace? stackTrace]) {
    _controller.addError(errorEvent, stackTrace);
  }

  @override
  Future addStream(Stream<List<int>> stream) {
    return _controller.addStream(stream);
  }

  @override
  Future<ObjectInfo> close() {
    _controller.close();
    return _doneCompleter.future;
  }

  @override
  Future get done => _doneCompleter.future;

  void _onData(List<int> data) {
    assert(_state != _stateLengthKnown);
    if (_state == _stateProbingLength) {
      buffer.add(data);
      _bufferLength += data.length;
      if (_bufferLength > _maxNormalUploadLength) {
        // Start resumable upload.
        // TODO: Avoid using another stream-controller.
        _resumableController = StreamController<List<int>>(sync: true);
        buffer.forEach(_resumableController.add);
        _startResumableUpload(_resumableController.stream, _length);
        _state = _stateDecidedResumable;
      }
    } else {
      assert(_state == _stateDecidedResumable);
      _resumableController.add(data);
    }
  }

  void _onDone() {
    if (_state == _stateProbingLength) {
      // As the data is already cached don't bother to wait on somebody
      // listening on the stream before adding the data.
      _startNormalUpload(Stream<List<int>>.fromIterable(buffer), _bufferLength);
    } else {
      _resumableController.close();
    }
  }

  void _onError(Object e, StackTrace s) {
    // If still deciding on the strategy complete with error. Otherwise
    // forward the error for default processing.
    if (_state == _stateProbingLength) {
      _completeError(e, s);
    } else {
      _resumableController.addError(e, s);
    }
  }

  void _completeError(Object e, StackTrace s) {
    if (_state != _stateLengthKnown) {
      // Always cancel subscription on error.
      _subscription.cancel();
    }
    _doneCompleter.completeError(e, s);
  }

  void _startNormalUpload(Stream<List<int>> stream, int? length) {
    var contentType = _object.contentType ?? 'application/octet-stream';
    var media = storage_api.Media(stream, length, contentType: contentType);
    _api.objects
        .insert(_object, _bucketName,
            name: _objectName,
            predefinedAcl: _predefinedAcl,
            uploadMedia: media,
            uploadOptions: storage_api.UploadOptions.defaultOptions)
        .then((response) {
      _doneCompleter.complete(_ObjectInfoImpl(response));
    }, onError: _completeError);
  }

  void _startResumableUpload(Stream<List<int>> stream, int? length) {
    var contentType = _object.contentType ?? 'application/octet-stream';
    var media = storage_api.Media(stream, length, contentType: contentType);
    _api.objects
        .insert(_object, _bucketName,
            name: _objectName,
            predefinedAcl: _predefinedAcl,
            uploadMedia: media,
            uploadOptions: storage_api.UploadOptions.resumable)
        .then((response) {
      _doneCompleter.complete(_ObjectInfoImpl(response));
    }, onError: _completeError);
  }
}<|MERGE_RESOLUTION|>--- conflicted
+++ resolved
@@ -289,13 +289,8 @@
     if (md.contentType == null) {
       throw ArgumentError('Content-Type is required for update');
     }
-<<<<<<< HEAD
-    md._object.acl ??= _defaultObjectAcl._toObjectAccessControlList();
+    md._object.acl ??= _defaultObjectAcl!._toObjectAccessControlList();
     return _api.objects.patch(object, bucketName, objectName);
-=======
-    md._object.acl ??= _defaultObjectAcl!._toObjectAccessControlList();
-    return _api.objects.update(object, bucketName, objectName);
->>>>>>> 2d32e584
   }
 
   Future<storage_api.Objects> _listObjects(String bucketName, String? prefix,
