--- conflicted
+++ resolved
@@ -237,11 +237,7 @@
     return new StreamFromPages<ds.Entity>((int pageSize) {
       return _db.datastore
           .query(query, transaction: _transaction, partition: partition);
-<<<<<<< HEAD
-    }).stream.map((entity) => _db.modelDB.fromDatastoreEntity<T>(entity));
-=======
     }).stream.map<T>(_db.modelDB.fromDatastoreEntity);
->>>>>>> 8b44dbd4
   }
 
   // TODO:
