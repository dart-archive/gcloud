<<<<<<< HEAD
## 0.7.0

 * **BREAKING CHANGE:** Add generics support for `Model.id`.  
   It is now possible to define the type of the id a model has (either `String`
   or `int`). A model can now be defined as
   `class MyModel extends Model<String> {}` and `myModel.id` will then
   be of type `String` and `myModel.key` of type `Key<String>`.
=======
## 0.6.4

* Require minimum Dart SDK `2.3.0`.
>>>>>>> 9543358f

## 0.6.3

 * Added `DatastoreDB.lookupValue()`

## 0.6.2

 * Fixed bug in `Transaction.rollback()`.

## 0.6.1

 * Added examples.
 * Fixed formatting and lints.
 * Allow `Model` classes to contain constructors with optional or named
   arguments (as long as they're annotated with `@required`).
 * Add generics support to `withTransaction()`.

## 0.6.0+4

 * Updated package description.
 * Added an example showing how to use Google Cloud Storage.

## 0.6.0+3

 * Fixed code formatting and lints.

## 0.6.0+2

* Support the latest `pkg:http`.

## 0.6.0+1

* Add explicit dependency to `package:_discoveryapis_commons`
* Widen sdk constraint to <3.0.0

## 0.6.0

* **BREAKING CHANGE:** Add generics support. Instead of writing
  `db.query(Person).run()` and getting back a generic `Stream<Model>`, you now
  write `db.query<Person>().run()` and get `Stream<Person>`.
  The same goes for `.lookup([key])`, which can now be written as
  `.lookup<Person>([key])` and will return a `List<Person>`.

## 0.5.0

* Fixes to support Dart 2.

## 0.4.0+1

* Made a number of strong-mode improvements.

* Updated dependency on `googleapis` and `googleapis_beta`.

## 0.4.0

* Remove support for `FilterRelation.In` and "propertyname IN" for queries:
  This is not supported by the newer APIs and was originally part of fat-client
  libraries which performed multiple queries for each iten in the list.

* Adds optional `forComparision` named argument to `Property.encodeValue` which
  will be set to `true` when encoding a value for comparison in queries.

* Upgrade to newer versions of `package:googleapis` and `package:googleapis_beta`

## 0.3.0

* Upgrade to use stable `package:googleapis/datastore/v1.dart`.

* The internal [DatastoreImpl] class takes now a project name without the `s~`
  prefix.

## 0.2.0+14

* Fix analyzer warning.

## 0.2.0+13

* Remove crypto dependency and upgrade dart dependency to >=1.13 since
  this dart version provides the Base64 codec.

## 0.2.0+11

* Throw a [StateError] in case a query returned a kind for which there was no
  model registered.

## 0.2.0+10

* Address analyzer warnings.

## 0.2.0+9

* Support value transformation in `db.query().filter()`.
* Widen constraint on `googleapis` and `googleapis_beta`.

## 0.2.0+8

* Widen constraint on `googleapis` and `googleapis_beta`.

## 0.2.0+4

* `Storage.read` now honors `offset` and `length` arguments.

## 0.2.0+2

* Widen constraint on `googleapis/googleapis_beta`

## 0.2.0+1

* Fix broken import of package:googleapis/common/common.dart.

## 0.2.0

* Add support for Cloud Pub/Sub.
* Require Dart version 1.9.

## 0.1.4+2

* Enforce fully populated entity keys in a number of places.

## 0.1.4+1

* Deduce the query partition automatically from query ancestor key.

## 0.1.4

* Added optional `defaultPartition` parameter to the constructor of
  `DatastoreDB`.

## 0.1.3+2

* Widened googleapis/googleapis_beta constraints in pubspec.yaml.

## 0.1.3+1

* Change the service scope keys keys to non-private symbols.

## 0.1.3

* Widen package:googleapis dependency constraint in pubspec.yaml.
* Bugfix in `package:appengine/db.dart`: Correctly handle ListProperties
of length 1.

## 0.1.2

* Introduced `package:gcloud/service_scope.dart` library.
* Added global getters for getting gcloud services from the current service
scope.
* Added an `package:gcloud/http.dart` library using service scopes.

## 0.1.1

* Increased version constraint on googleapis{,_auth,_beta}.

* Removed unused imports.

## 0.1.0

* First release.<|MERGE_RESOLUTION|>--- conflicted
+++ resolved
@@ -1,4 +1,3 @@
-<<<<<<< HEAD
 ## 0.7.0
 
  * **BREAKING CHANGE:** Add generics support for `Model.id`.  
@@ -6,11 +5,10 @@
    or `int`). A model can now be defined as
    `class MyModel extends Model<String> {}` and `myModel.id` will then
    be of type `String` and `myModel.key` of type `Key<String>`.
-=======
+
 ## 0.6.4
 
 * Require minimum Dart SDK `2.3.0`.
->>>>>>> 9543358f
 
 ## 0.6.3
 
