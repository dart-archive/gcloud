name: gcloud
<<<<<<< HEAD
version: 0.7.0
author: Dart Team <misc@dartlang.org>
description: |
=======
version: 0.6.4-dev
description: >-
>>>>>>> 7c021cc3
  High level idiomatic Dart API for Google Cloud Storage, Pub-Sub and Datastore.
homepage: https://github.com/dart-lang/gcloud

environment:
  sdk: '>=2.3.0 <3.0.0'

dependencies:
  _discoveryapis_commons: ^0.1.6+1
  googleapis: '>=0.50.2 <1.0.0'
  http: '>=0.11.0 <0.13.0'
  meta: ^1.0.2

dev_dependencies:
  googleapis_auth: '>=0.2.3 <0.3.0'
  http_parser: '>=2.0.0 <4.0.0'
  mime: '>=0.9.0+3 <0.10.0'
  pedantic: ^1.4.0
  test: ^1.5.1<|MERGE_RESOLUTION|>--- conflicted
+++ resolved
@@ -1,12 +1,6 @@
 name: gcloud
-<<<<<<< HEAD
 version: 0.7.0
-author: Dart Team <misc@dartlang.org>
-description: |
-=======
-version: 0.6.4-dev
 description: >-
->>>>>>> 7c021cc3
   High level idiomatic Dart API for Google Cloud Storage, Pub-Sub and Datastore.
 homepage: https://github.com/dart-lang/gcloud
 
