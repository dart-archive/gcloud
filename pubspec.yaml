--- conflicted
+++ resolved
@@ -1,9 +1,5 @@
 name: gcloud
-<<<<<<< HEAD
 version: 0.7.0
-=======
-version: 0.6.4-dev
->>>>>>> 9543358f
 author: Dart Team <misc@dartlang.org>
 description: |
   High level idiomatic Dart API for Google Cloud Storage, Pub-Sub and Datastore.
