--- conflicted
+++ resolved
@@ -56,13 +56,9 @@
     _initialize([mirrors.currentMirrorSystem().findLibrary(librarySymbol)]);
   }
 
-<<<<<<< HEAD
   /// Converts a [ds.Key] to a [Key]. The key returned will have the correct
   /// id type which is either `Key<String>` or `Key<int>`.
-=======
-  /// Converts a [ds.Key] to a [Key].
-  @override
->>>>>>> 9543358f
+  @override
   Key fromDatastoreKey(ds.Key datastoreKey) {
     var namespace = Partition(datastoreKey.partition.namespace);
     var key = namespace.emptyKey;
