--- conflicted
+++ resolved
@@ -103,11 +103,7 @@
   T id;
   Key parentKey;
 
-<<<<<<< HEAD
-  Key<T> get key => parentKey.append(this.runtimeType, id: id);
-=======
-  Key get key => parentKey.append(runtimeType, id: id);
->>>>>>> 9543358f
+  Key<T> get key => parentKey.append(runtimeType, id: id);
 }
 
 /// Superclass for all expanded model classes.
