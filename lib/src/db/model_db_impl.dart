--- conflicted
+++ resolved
@@ -404,11 +404,7 @@
     properties[propertyName] = prop.encodeValue(db, value);
   }
 
-<<<<<<< HEAD
-  T decodeEntity<T extends Model>(ModelDBImpl db, Key key, ds.Entity entity) {
-=======
   H decodeEntity<H extends Model>(ModelDBImpl db, Key key, ds.Entity entity) {
->>>>>>> 8b44dbd4
     if (entity == null) return null;
 
     // NOTE: this assumes a default constructor for the model classes!
@@ -422,11 +418,7 @@
     db._propertiesForModel(this).forEach((String fieldName, Property prop) {
       _decodeProperty(db, entity, mirror, fieldName, prop);
     });
-<<<<<<< HEAD
-    return mirror.reflectee as T;
-=======
     return mirror.reflectee as H;
->>>>>>> 8b44dbd4
   }
 
   _decodeProperty(ModelDBImpl db, ds.Entity entity,
